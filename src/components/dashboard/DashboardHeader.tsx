
import React from 'react';
import { Button } from '@/components/ui/button';
import { User, LogOut, Crown, Shield } from 'lucide-react';
import { DropdownMenu, DropdownMenuContent, DropdownMenuItem, DropdownMenuTrigger } from '@/components/ui/dropdown-menu';
import { useLogout } from '@/services/authService';
import { useAuth } from '@/contexts/AuthContext';
import Logo from '@/components/ui/Logo';
import { useNavigate } from 'react-router-dom';

interface DashboardHeaderProps {
  userEmail?: string;
}

const DashboardHeader = ({ userEmail }: DashboardHeaderProps) => {
  const { logout } = useLogout();
  const { userProfile } = useAuth();
  const navigate = useNavigate();
  const isAdmin = userProfile?.role === 'admin';

  const handleLogoClick = () => {
    navigate('/');
  };

  return (
    <header className="bg-white px-6 py-4 shadow-sm border-b border-gray-100 transition-shadow">
      <div className="flex items-center justify-between">
        <div className="flex items-center space-x-2">
<<<<<<< HEAD
          <Logo />
          <h1 className="text-xl font-semibold text-gray-900 tracking-tight">Telkomsel AI Assistant</h1>
=======
          <button 
            onClick={handleLogoClick}
            className="hover:bg-gray-50 rounded transition-colors p-1"
          >
            <Logo />
          </button>
          <h1 className="text-xl font-medium text-gray-900">Telkomsel AI Assistant</h1>
>>>>>>> 06d481c0
          {/* Admin badge */}
          {isAdmin && (
            <div className="bg-yellow-500 text-white px-3 py-1 rounded-full text-sm flex items-center space-x-1 shadow transition-transform hover:scale-105">
              <Crown className="h-4 w-4" />
              <span>Admin</span>
            </div>
          )}
        </div>
        <div className="flex items-center space-x-4">
          {/* Admin Panel Button */}
          {isAdmin && (
            <Button 
              variant="outline" 
              size="sm" 
              onClick={() => navigate('/admin')}
              className="flex items-center space-x-2"
            >
              <Shield className="h-4 w-4" />
              <span>Admin Panel</span>
            </Button>
          )}
          
          <DropdownMenu>
            <DropdownMenuTrigger asChild>
              <Button variant="ghost" size="sm" className="p-0">
                <div className="w-8 h-8 bg-red-600 rounded-full flex items-center justify-center cursor-pointer hover:bg-red-700 transition-colors shadow hover:scale-105">
                  <User className="h-4 w-4 text-white" />
                </div>
              </Button>
            </DropdownMenuTrigger>
            <DropdownMenuContent align="end" className="w-48">
              <div className="px-3 py-2 border-b">
                <p className="text-sm font-medium">{userEmail}</p>
                <p className="text-xs text-gray-500 capitalize">{userProfile?.role || 'user'}</p>
              </div>
              <DropdownMenuItem onClick={logout} className="cursor-pointer">
                <LogOut className="h-4 w-4 mr-2" />
                Sign Out
              </DropdownMenuItem>
            </DropdownMenuContent>
          </DropdownMenu>
        </div>
      </div>
    </header>
  );
};

export default DashboardHeader;<|MERGE_RESOLUTION|>--- conflicted
+++ resolved
@@ -26,10 +26,6 @@
     <header className="bg-white px-6 py-4 shadow-sm border-b border-gray-100 transition-shadow">
       <div className="flex items-center justify-between">
         <div className="flex items-center space-x-2">
-<<<<<<< HEAD
-          <Logo />
-          <h1 className="text-xl font-semibold text-gray-900 tracking-tight">Telkomsel AI Assistant</h1>
-=======
           <button 
             onClick={handleLogoClick}
             className="hover:bg-gray-50 rounded transition-colors p-1"
@@ -37,7 +33,6 @@
             <Logo />
           </button>
           <h1 className="text-xl font-medium text-gray-900">Telkomsel AI Assistant</h1>
->>>>>>> 06d481c0
           {/* Admin badge */}
           {isAdmin && (
             <div className="bg-yellow-500 text-white px-3 py-1 rounded-full text-sm flex items-center space-x-1 shadow transition-transform hover:scale-105">
